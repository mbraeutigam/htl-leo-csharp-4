# Lightning Talks Schedule

## Picking a Lightning Talk

Put your name and your topic right next to the date on which you want to do your lightning talk.

You do not know how because you are not familiar with GitHub yet? [Watch a video I created for you describing the process of contributing changes to my GitHub repository](https://youtu.be/mBprBD16P3g).

## 1st Semester

| Date       | Student          | Topic |
| ---------- | ---------------- | ----- |
| 17.09.2020 |                  |       |
| 24.09.2020 |                  |       |
| 28.09.2020 |                  |       |
| 08.10.2020 |                  |       |
| 15.10.2020 |                  |       |
| 22.10.2020 |                  |       |
| 05.11.2020 | **Written Exam** | ---   |
| 12.11.2020 |Jan Fischlmayr|Serverless Computing|
| 19.11.2020 | Kraus David | Reverse Engineering and Memory Exploitation |
| 26.11.2020 |Khnifes Kyrillus|SonarQube/SonarLint|
| 03.12.2020 | Kowatschek Samuel | What is Markdown, why is it useful, and what cool things can you do with it?|
| 10.12.2020 | Maureder Christoph | Ready Player One by Ernest Cline |
<<<<<<< HEAD
| 17.12.2020 |                  |       |
| 07.01.2021 |Tobias Kern|Rust & how it makes safe systems programming possible|
=======
| 17.12.2020 |Semaschko Stanislav | What is Roslyn?|
| 07.01.2021 |                  |       |
>>>>>>> e2f3dadc
| 14.01.2021 | **Written Exam** | ---   |
| 21.01.2021 |                  |       |
| 28.01.2021 | **Reserved**     | ---   |
| 04.02.2021 | **Reserved**     | ---   |
| 11.02.2021 | **Reserved**     | ---   |

## 2nd Semester

| Date       | Student          | Topic |
| ---------- | ---------------- | ----- |
| 25.02.2021 |                  |       |
| 04.03.2021 |                  |       |
| 11.03.2021 |Philip Kronsteiner|Cool IoT devices every developer should know about|
| 18.03.2021 |                  |       |
| 25.03.2021 |                  |       |
| 01.04.2021 |                  |       |
| 08.04.2021 | **Written Exam** | ---   |
| 15.04.2021 |                  |       |
| 22.04.2021 |Robin Fuchshofer  |What are records in C# and why are they useful?       |
| 29.04.2021 |Michael Enkner    |What is Azure and why is it important for mobile developers?|
| 06.05.2021 | Leon Nepelius    | What is WinUI and why is it useful for C# developers?|
| 20.05.2021 |                  |       |
| 27.05.2021 |                  |       |
| 10.06.2021 | **Written Exam** | ---   |
| 17.06.2021 | **Reserved**     | ---   |
| 24.06.2021 | **Reserved**     | ---   |
| 01.07.2021 | **Reserved**     | ---   |
| 08.07.2021 | **Reserved**     | ---   |<|MERGE_RESOLUTION|>--- conflicted
+++ resolved
@@ -22,13 +22,8 @@
 | 26.11.2020 |Khnifes Kyrillus|SonarQube/SonarLint|
 | 03.12.2020 | Kowatschek Samuel | What is Markdown, why is it useful, and what cool things can you do with it?|
 | 10.12.2020 | Maureder Christoph | Ready Player One by Ernest Cline |
-<<<<<<< HEAD
-| 17.12.2020 |                  |       |
+| 17.12.2020 |Semaschko Stanislav | What is Roslyn?|
 | 07.01.2021 |Tobias Kern|Rust & how it makes safe systems programming possible|
-=======
-| 17.12.2020 |Semaschko Stanislav | What is Roslyn?|
-| 07.01.2021 |                  |       |
->>>>>>> e2f3dadc
 | 14.01.2021 | **Written Exam** | ---   |
 | 21.01.2021 |                  |       |
 | 28.01.2021 | **Reserved**     | ---   |
