# Lightning Talks Schedule

## Picking a Lightning Talk

Put your name and your topic right next to the date on which you want to do your lightning talk.

You do not know how because you are not familiar with GitHub yet? [Watch a video I created for you describing the process of contributing changes to my GitHub repository](https://youtu.be/mBprBD16P3g).

## 1st Semester

| Date       | Student          | Topic |
| ---------- | ---------------- | ----- |
| 17.09.2020 |                  |       |
| 24.09.2020 |                  |       |
| 28.09.2020 |                  |       |
| 08.10.2020 |                  |       |
| 15.10.2020 |                  |       |
| 22.10.2020 |                  |       |
| 05.11.2020 | **Written Exam** | ---   |
| 12.11.2020 |Jan Fischlmayr|Serverless Computing|
| 19.11.2020 | Kraus David | Reverse Engineering and Memory Exploitation |
| 26.11.2020 |Khnifes Kyrillus|SonarQube/SonarLint|
| 03.12.2020 | Kowatschek Samuel | What is Markdown, why is it useful, and what cool things can you do with it?|
| 10.12.2020 | Maureder Christoph | Ready Player One by Ernest Cline |
| 17.12.2020 |Semaschko Stanislav | What is Roslyn?|
| 07.01.2021 |                  |       |
| 14.01.2021 | **Written Exam** | ---   |
| 21.01.2021 |                  |       |
| 28.01.2021 | **Reserved**     | ---   |
| 04.02.2021 | **Reserved**     | ---   |
| 11.02.2021 | **Reserved**     | ---   |

## 2nd Semester

| Date       | Student          | Topic |
| ---------- | ---------------- | ----- |
| 25.02.2021 |                  |       |
| 04.03.2021 |                  |       |
| 11.03.2021 |Philip Kronsteiner|Cool IoT devices every developer should know about|
| 18.03.2021 |                  |       |
| 25.03.2021 |                  |       |
| 01.04.2021 |                  |       |
| 08.04.2021 | **Written Exam** | ---   |
| 15.04.2021 |                  |       |
| 22.04.2021 |                  |       |
<<<<<<< HEAD
| 29.04.2021 |Michael Enkner    |What is Azure and why is it important for mobile developers?|
| 06.05.2021 |                  |       |
=======
| 29.04.2021 |                  |       |
| 06.05.2021 | Leon Nepelius    | What is WinUI and why is it useful for C# developers?|
>>>>>>> fd94e63a
| 20.05.2021 |                  |       |
| 27.05.2021 |                  |       |
| 10.06.2021 | **Written Exam** | ---   |
| 17.06.2021 | **Reserved**     | ---   |
| 24.06.2021 | **Reserved**     | ---   |
| 01.07.2021 | **Reserved**     | ---   |
| 08.07.2021 | **Reserved**     | ---   |<|MERGE_RESOLUTION|>--- conflicted
+++ resolved
@@ -43,13 +43,8 @@
 | 08.04.2021 | **Written Exam** | ---   |
 | 15.04.2021 |                  |       |
 | 22.04.2021 |                  |       |
-<<<<<<< HEAD
 | 29.04.2021 |Michael Enkner    |What is Azure and why is it important for mobile developers?|
-| 06.05.2021 |                  |       |
-=======
-| 29.04.2021 |                  |       |
 | 06.05.2021 | Leon Nepelius    | What is WinUI and why is it useful for C# developers?|
->>>>>>> fd94e63a
 | 20.05.2021 |                  |       |
 | 27.05.2021 |                  |       |
 | 10.06.2021 | **Written Exam** | ---   |
